<<<<<<< HEAD
# Solar Challenge - W0 ( 🌞 Solar Site Data Analysis & Region Ranking )
=======
# # Solar Challenge - W0 ( 🌞 Solar Site Data Analysis & Region Ranking )
>>>>>>> 6b18a2f1

This repository contains a data pipeline and EDA framework to clean, explore, and compare solar sensor datasets from multiple West African countries. The goal is to enable data-driven region ranking for solar farm expansion.

---

## 🧭 Project Structure

<pre>
├── .github/
├── app/                       # Streamlit Dashboard app
│   ├── main.py                # Country-specific insights
│   ├── comparison.py          # Regional metric comparison
│   └── utils.py
│   └── README.md
├── dashboard_screenshot/      # Static images of dashboard pages
├── notebooks/                 # Country-specific EDA notebooks
│   ├── benin_eda.ipynb
│   ├── sierraleone_eda.ipynb
│   └── togo_eda.ipynb
│   └── README.md 
├── src/
│   └── solar_eda.py           # Shared cleaning utilities
├── data/                      # Local-only cleaned data (gitignored)
│   ├── benin_clean.csv
│   ├── sierraleone_clean.csv
│   └── togo_clean.csv
├── tests/
├── .gitignore
├── requirements.txt           # Dependencies
└── README.md                  # You're here
</pre>


---

## 📌 Project Objectives

**Main goal:** Profile, clean, and explore solar datasets from different countries to support region ranking for solar development.

### Task 1 - Initial Setup and Project Structure

- ✅ Set up GitHub repository with clear folder structure
- ✅ Define modular code layout (`src/`, `notebooks/`, `data/`, `tests/`)
- ✅ Add `.gitignore` to exclude local artifacts
- ✅ Create and document environment dependencies (`requirements.txt`)
- ✅ Create a shared data cleaning script for reuse across notebooks

### Task 2 - Profiling, Cleaning, and EDA

For each country's dataset:

- ✅ Perform **summary statistics** and null checks  
- ✅ Clean via **outlier clipping** and **median imputation**  
- ✅ Generate cleaned dataset: `data/<country>_clean.csv`  
- ✅ Produce exploratory charts for trends and correlation analysis  
- ✅ Enable **notebook reproducibility** and versioned cleaning code  

### Bonus Task - Streamlit Dashboard

- ✅ Build an interactive dashboard using **Streamlit**
- ✅ Enable **multipage layout**:
  - `main.py` → country-specific solar insights
  - `comparison.py` → cross-country metric analysis
- ✅ Visualize EDA summaries with:
  - GHI boxplots
  - Time series plots
  - Scatter charts
  - Summary tables
- ✅ Add interactive widgets:
  - Country selector
  - Metric dropdown
- ✅ Store code under `app/` folder
- ✅ Document dashboard usage in [`app/README.md`](app/README.md)
- ✅ Added screenshots in `dashboard_screenshot/`

---

## 🚀 Run the EDA Notebooks

### 1. Setup environment

```bash
git clone https://github.com/Natty4/solar-challenge-week1.git
cd solar-challenge-week1
python -m venv .venv
source .venv/bin/activate      # Windows: .venv\Scripts\activate
pip install -r requirements.txt

```
---

### 2. Launch Jupyter

jupyter lab      # or jupyter notebook

### 3. Open and run a country notebook

| Country           | Notebook Path                      | Output CSV                    |
| ----------------- | ---------------------------------- | ----------------------------- |
| 🇧🇯 Benin        | 'notebooks/benin_eda.ipynb'        | 'data/benin_clean.csv'        |
| 🇸🇱 Sierra Leone | 'notebooks/sierraleone_eda.ipynb' | 'data/sierraleone_clean.csv' |
| 🇹🇬 Togo         | 'notebooks/togo_eda.ipynb'         | 'data/togo_clean.csv'         |

*CSV outputs are automatically generated locally and not committed (see .gitignore).*

## 🌍 Launch the Dashboard

1. Make sure the cleaned CSVs are present in the `data/` directory.

2. From the project root, run:

```bash
streamlit run app/main.py
```

3. Use the **sidebar** to:

- ✅ **Select a country** (Country Insights page)
<<<<<<< HEAD
- ✅ Switch to "Cross-Country Comparison" page from the sidebar
=======
- 🔄 **Navigate to** "Cross-Country Comparison"
>>>>>>> 6b18a2f1



## 🔧 Cleaning Pipeline

Implemented in src/solar_eda.py:

| Step                               | Description                               |
| ---------------------------------- | ----------------------------------------- |
| Drop fully-null columns            | Removes columns like 'Comments'           |
| Fix negative night-time irradiance | Sets negative GHI/DNI/DHI to 0 at night   |
| Z-score filtering                  | Drops rows with sensor Z > 3              |
| Median imputation                  | Fills missing values in core fields       |
| Feature engineering                | Adds 'Hour', 'Month', and 'HasRain' flags |

<<<<<<< HEAD
#### Callable via:
from src.solar_eda import SolarCleaner

=======
Callable via:
from src.solar_eda import SolarCleaner
>>>>>>> 6b18a2f1
cleaner = SolarCleaner()
df_clean = cleaner.clean(df)


## 📊 EDA Highlights

Each notebook contains:

- Summary statistics + null audit
- Irradiance/temperature time series
- Diurnal and monthly patterns
- Outlier and missing-value handling
- Wind rose and histograms
- Correlation heatmaps
- Bubble chart (GHI vs Tamb, size = RH or BP)


## 📈 Contribution Summary

| Feature                          | Implemented                                |
| -------------------------------- | -----------------------------------------  |
| Cleaning pipeline                | ✅ 'SolarCleaner.clean()' with helper      |
| Country EDA notebooks            | ✅ 3 complete notebooks                    |
| Bubble plots / Wind roses        | ✅ Included                                |
| CSV export and ignore policy     | ✅ via 'data/' and '.gitignore'            |
| Visuals for trends and anomalies | ✅ All Task 2 visuals                      |
| Git commits & PR hygiene         | ✅ Commit messages + PR templates used     |




## ✅ Next Steps

<<<<<<< HEAD
- Define region-ranking metrics based on GHI, Tamb, RH, and BP
- Add export/download feature in the dashboard
- Integrate daily or monthly aggregation toggle
=======
Define region-ranking metrics based on GHI, Tamb, RH, and BP

Add export/download feature in the dashboard

Integrate daily or monthly aggregation toggle
>>>>>>> 6b18a2f1



## 🙌 Acknowledgments

Built as part of a data engineering challenge.
Thanks to the organizing team and coordinators.<|MERGE_RESOLUTION|>--- conflicted
+++ resolved
@@ -1,8 +1,6 @@
-<<<<<<< HEAD
+
 # Solar Challenge - W0 ( 🌞 Solar Site Data Analysis & Region Ranking )
-=======
-# # Solar Challenge - W0 ( 🌞 Solar Site Data Analysis & Region Ranking )
->>>>>>> 6b18a2f1
+
 
 This repository contains a data pipeline and EDA framework to clean, explore, and compare solar sensor datasets from multiple West African countries. The goal is to enable data-driven region ranking for solar farm expansion.
 
@@ -121,11 +119,7 @@
 3. Use the **sidebar** to:
 
 - ✅ **Select a country** (Country Insights page)
-<<<<<<< HEAD
 - ✅ Switch to "Cross-Country Comparison" page from the sidebar
-=======
-- 🔄 **Navigate to** "Cross-Country Comparison"
->>>>>>> 6b18a2f1
 
 
 
@@ -141,14 +135,9 @@
 | Median imputation                  | Fills missing values in core fields       |
 | Feature engineering                | Adds 'Hour', 'Month', and 'HasRain' flags |
 
-<<<<<<< HEAD
 #### Callable via:
 from src.solar_eda import SolarCleaner
 
-=======
-Callable via:
-from src.solar_eda import SolarCleaner
->>>>>>> 6b18a2f1
 cleaner = SolarCleaner()
 df_clean = cleaner.clean(df)
 
@@ -179,20 +168,11 @@
 
 
 
-
 ## ✅ Next Steps
 
-<<<<<<< HEAD
 - Define region-ranking metrics based on GHI, Tamb, RH, and BP
 - Add export/download feature in the dashboard
 - Integrate daily or monthly aggregation toggle
-=======
-Define region-ranking metrics based on GHI, Tamb, RH, and BP
-
-Add export/download feature in the dashboard
-
-Integrate daily or monthly aggregation toggle
->>>>>>> 6b18a2f1
 
 
 
