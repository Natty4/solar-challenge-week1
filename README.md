# # Solar Challenge – W0 ( 🌞 Solar Site Data Analysis & Region Ranking )

This repository contains a data pipeline and EDA framework to clean, explore, and compare solar sensor datasets from multiple West African countries. The goal is to enable data-driven region ranking for solar farm expansion.

---

## 🧭 Project Structure

├──.github
├── notebooks/ # Country-specific EDA notebooks
│ ├── benin_eda.ipynb
│ ├── sierraleone_eda.ipynb
│ └── togo_eda.ipynb
├── src/
│ └── solar_eda.py # Shared cleaning utilities
├── data/ # Local-only cleaned data (gitignored)
│ ├── benin_clean.csv
│ ├── sierraleone_clean.csv
│ └── togo_clean.csv
├── tests/
├── .gitignore
├── requirements.txt # Dependencies
└── README.md # You're here


---

## 📌 Project Objectives

**Main goal:** Profile, clean, and explore solar datasets from different countries to support region ranking for solar development.

### Task 2 – Profiling, Cleaning, and EDA

For each country's dataset:

- ✅ Perform **summary stats** and null checks
- ✅ Clean via **outlier clipping** and **median imputation**
- ✅ Generate cleaned dataset: `data/<country>_clean.csv`
- ✅ Produce exploratory charts for trends and correlation analysis
- ✅ Enable **notebook reproducibility** and versioned cleaning code

---

## 🚀 Run the EDA Notebooks

### 1. Setup environment

```bash
git clone https://github.com/Natty4/solar-challenge-week1.git
cd solar-challenge-week1
<<<<<<< HEAD
python -m venv .venv
source .venv/bin/activate      # Windows: .venv\Scripts\activate
pip install -r requirements.txt

```
---

### 2. Launch Jupyter

jupyter lab      # or jupyter notebook

### 3. Open and run a country notebook

| Country           | Notebook Path                      | Output CSV                    |
| ----------------- | ---------------------------------- | ----------------------------- |
| 🇧🇯 Benin        | `notebooks/benin_eda.ipynb`        | `data/benin_clean.csv`        |
| 🇸🇱 Sierra Leone | `notebooks/sierraleone_eda.ipynb` | `data/sierraleone_clean.csv` |
| 🇹🇬 Togo         | `notebooks/togo_eda.ipynb`         | `data/togo_clean.csv`         |

*CSV outputs are automatically generated locally and not committed (see .gitignore).*


## 🔧 Cleaning Pipeline

Implemented in src/solar_eda.py:

| Step                               | Description                               |
| ---------------------------------- | ----------------------------------------- |
| Drop fully-null columns            | Removes columns like `Comments`           |
| Fix negative night-time irradiance | Sets negative GHI/DNI/DHI to 0 at night   |
| Z-score filtering                  | Drops rows with sensor Z > 3              |
| Median imputation                  | Fills missing values in core fields       |
| Feature engineering                | Adds `Hour`, `Month`, and `HasRain` flags |

Callable via:
from src.solar_eda import clean_solar_df
df_clean = clean_solar_df(df)


## 📊 EDA Highlights

Each notebook contains:

    Summary statistics + null audit

    Irradiance/temperature time series

    Diurnal and monthly patterns

    Outlier and missing-value handling

    Wind rose and histograms

    Correlation heatmaps

    Bubble chart (GHI vs Tamb, size = RH or BP)


## 📈 Contribution Summary

| Feature                          | Implemented                           |
| -------------------------------- | ------------------------------------- |
| Cleaning pipeline                | ✅ `clean_solar_df()` with helpers     |
| Country EDA notebooks            | ✅ 3 complete notebooks                |
| Bubble plots / Wind roses        | ✅ Included                            |
| CSV export and ignore policy     | ✅ via `data/` and `.gitignore`        |
| Visuals for trends and anomalies | ✅ All Task 2 visuals                  |
| Git commits & PR hygiene         | ✅ Commit messages + PR templates used |




## ✅ Next Steps

Add Task 3: cross-region comparison

Define region-ranking metrics

Summarize insights in dashboard or final report


## 🙌 Acknowledgments

Built as part of a data engineering challenge.
Thanks to the organizing team and coordinators.
=======
python -m venv .venv && source .venv/bin/activate        # or conda env create -f environment.yml
pip install -r requirements.txt

## 🚀  Run the EDA notebooks

The repository now contains a dedicated exploratory notebook for each country:

| Country | Notebook | Clean CSV output* |
|---------|----------|------------------|
| Benin          | `notebooks/benin_eda.ipynb`         | `data/benin_clean.csv` |
| Sierra Leone   | `notebooks/sierraleone_eda.ipynb`  | `data/sierraleone_clean.csv` |
| Togo           | `notebooks/togo_eda.ipynb`          | `data/togo_clean.csv` |

> \* CSVs are **git‑ignored** (see `.gitignore`) and generated locally when you run the notebook.

### 1.  Install dependencies

```bash
python -m venv .venv          # or conda create -n solar-challenge python=3.10
source .venv/bin/activate     # Windows: .venv\Scripts\activate
pip install -r requirements.txt
>>>>>>> 65edc04b
<|MERGE_RESOLUTION|>--- conflicted
+++ resolved
@@ -35,7 +35,7 @@
 
 - ✅ Perform **summary stats** and null checks
 - ✅ Clean via **outlier clipping** and **median imputation**
-- ✅ Generate cleaned dataset: `data/<country>_clean.csv`
+- ✅ Generate cleaned dataset: 'data/<country>_clean.csv'
 - ✅ Produce exploratory charts for trends and correlation analysis
 - ✅ Enable **notebook reproducibility** and versioned cleaning code
 
@@ -48,7 +48,6 @@
 ```bash
 git clone https://github.com/Natty4/solar-challenge-week1.git
 cd solar-challenge-week1
-<<<<<<< HEAD
 python -m venv .venv
 source .venv/bin/activate      # Windows: .venv\Scripts\activate
 pip install -r requirements.txt
@@ -64,9 +63,9 @@
 
 | Country           | Notebook Path                      | Output CSV                    |
 | ----------------- | ---------------------------------- | ----------------------------- |
-| 🇧🇯 Benin        | `notebooks/benin_eda.ipynb`        | `data/benin_clean.csv`        |
-| 🇸🇱 Sierra Leone | `notebooks/sierraleone_eda.ipynb` | `data/sierraleone_clean.csv` |
-| 🇹🇬 Togo         | `notebooks/togo_eda.ipynb`         | `data/togo_clean.csv`         |
+| 🇧🇯 Benin        | 'notebooks/benin_eda.ipynb'        | 'data/benin_clean.csv'        |
+| 🇸🇱 Sierra Leone | 'notebooks/sierraleone_eda.ipynb' | 'data/sierraleone_clean.csv' |
+| 🇹🇬 Togo         | 'notebooks/togo_eda.ipynb'         | 'data/togo_clean.csv'         |
 
 *CSV outputs are automatically generated locally and not committed (see .gitignore).*
 
@@ -77,11 +76,11 @@
 
 | Step                               | Description                               |
 | ---------------------------------- | ----------------------------------------- |
-| Drop fully-null columns            | Removes columns like `Comments`           |
+| Drop fully-null columns            | Removes columns like 'Comments'           |
 | Fix negative night-time irradiance | Sets negative GHI/DNI/DHI to 0 at night   |
 | Z-score filtering                  | Drops rows with sensor Z > 3              |
 | Median imputation                  | Fills missing values in core fields       |
-| Feature engineering                | Adds `Hour`, `Month`, and `HasRain` flags |
+| Feature engineering                | Adds 'Hour', 'Month', and 'HasRain' flags |
 
 Callable via:
 from src.solar_eda import clean_solar_df
@@ -111,10 +110,10 @@
 
 | Feature                          | Implemented                           |
 | -------------------------------- | ------------------------------------- |
-| Cleaning pipeline                | ✅ `clean_solar_df()` with helpers     |
+| Cleaning pipeline                | ✅ 'clean_solar_df()' with helpers     |
 | Country EDA notebooks            | ✅ 3 complete notebooks                |
 | Bubble plots / Wind roses        | ✅ Included                            |
-| CSV export and ignore policy     | ✅ via `data/` and `.gitignore`        |
+| CSV export and ignore policy     | ✅ via 'data/' and '.gitignore'        |
 | Visuals for trends and anomalies | ✅ All Task 2 visuals                  |
 | Git commits & PR hygiene         | ✅ Commit messages + PR templates used |
 
@@ -133,27 +132,4 @@
 ## 🙌 Acknowledgments
 
 Built as part of a data engineering challenge.
-Thanks to the organizing team and coordinators.
-=======
-python -m venv .venv && source .venv/bin/activate        # or conda env create -f environment.yml
-pip install -r requirements.txt
-
-## 🚀  Run the EDA notebooks
-
-The repository now contains a dedicated exploratory notebook for each country:
-
-| Country | Notebook | Clean CSV output* |
-|---------|----------|------------------|
-| Benin          | `notebooks/benin_eda.ipynb`         | `data/benin_clean.csv` |
-| Sierra Leone   | `notebooks/sierraleone_eda.ipynb`  | `data/sierraleone_clean.csv` |
-| Togo           | `notebooks/togo_eda.ipynb`          | `data/togo_clean.csv` |
-
-> \* CSVs are **git‑ignored** (see `.gitignore`) and generated locally when you run the notebook.
-
-### 1.  Install dependencies
-
-```bash
-python -m venv .venv          # or conda create -n solar-challenge python=3.10
-source .venv/bin/activate     # Windows: .venv\Scripts\activate
-pip install -r requirements.txt
->>>>>>> 65edc04b
+Thanks to the organizing team and coordinators.