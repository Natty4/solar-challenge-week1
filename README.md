--- conflicted
+++ resolved
@@ -48,7 +48,6 @@
 ```bash
 git clone https://github.com/Natty4/solar-challenge-week1.git
 cd solar-challenge-week1
-<<<<<<< HEAD
 python -m venv .venv && source .venv/bin/activate        # or conda env create -f environment.yml
 pip install -r requirements.txt
 
@@ -63,18 +62,6 @@
 | Togo           | `notebooks/togo_eda.ipynb`          | `data/togo_clean.csv` |
 
 > \* CSVs are **git‑ignored** (see `.gitignore`) and generated locally when you run the notebook.
-
-### 1.  Install dependencies
-
-```bash
-python -m venv .venv          # or conda create -n solar-challenge python=3.10
-source .venv/bin/activate     # Windows: .venv\Scripts\activate
-pip install -r requirements.txt
-=======
-python -m venv .venv
-source .venv/bin/activate      # Windows: .venv\Scripts\activate
-pip install -r requirements.txt
-
 ```
 ---
 
@@ -155,5 +142,4 @@
 ## 🙌 Acknowledgments
 
 Built as part of a data engineering challenge.
-Thanks to the organizing team and coordinators.
->>>>>>> 363b65e9
+Thanks to the organizing team and coordinators.